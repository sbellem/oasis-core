--- conflicted
+++ resolved
@@ -27,15 +27,8 @@
 const BackendName = "tendermint"
 
 var (
-<<<<<<< HEAD
 	_ api.Backend      = (*Backend)(nil)
-	_ api.BlockBackend = (*Backend)(nil)
 	_ tmbeacon.Backend = (*Backend)(nil)
-
-	errIncoherentTime = errors.New("beacon/tendermint: incoherent time")
-=======
-	_ api.Backend = (*Backend)(nil)
->>>>>>> b066a80a
 )
 
 // Backend is a tendermint backed random beacon.
@@ -87,27 +80,12 @@
 	return typedCh, sub
 }
 
-<<<<<<< HEAD
-// GetBlockBeacon gets the beacon for the provided block height iff it
-// exists.  Calling this routine after the epoch notification when an
-// appropriate timesource is used should be generally safe.
-func (t *Backend) GetBlockBeacon(ctx context.Context, height int64) ([]byte, error) {
-	epoch, err := t.timeSource.GetBlockEpoch(ctx, height)
-	if err != nil {
-		return nil, err
-	}
-
-	return t.GetBeacon(ctx, epoch)
-}
-
 // GetBeaconABCI gets the beacon for the provided epoch.
 func (t *Backend) GetBeaconABCI(ctx *abci.Context, tree *iavl.MutableTree, epoch epochtime.EpochTime) ([]byte, error) {
 	state := app.NewMutableState(tree)
 	return state.GetBeacon(epoch)
 }
 
-=======
->>>>>>> b066a80a
 func (t *Backend) getCached(epoch epochtime.EpochTime) []byte {
 	t.cached.RLock()
 	defer t.cached.RUnlock()
@@ -195,13 +173,8 @@
 	}
 
 	// Initialize and register the tendermint service component.
-<<<<<<< HEAD
-	app := app.New(blockTimeSource)
+	app := app.New(timeSource)
 	if err := service.RegisterApplication(app, nil); err != nil {
-=======
-	app := app.New(timeSource)
-	if err := service.RegisterApplication(app); err != nil {
->>>>>>> b066a80a
 		return nil, err
 	}
 
